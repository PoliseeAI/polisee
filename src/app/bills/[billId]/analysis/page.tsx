--- conflicted
+++ resolved
@@ -11,14 +11,12 @@
 import { getBillById, BillWithDetails, formatBillId } from '@/lib/bills'
 import { personaUtils, PersonaRow } from '@/lib/supabase'
 import { useAuthContext } from '@/lib/auth'
-<<<<<<< HEAD
 import { SourceReference } from '@/components/ui/source-citation'
 import { AnalysisLinkedPDFViewer } from '@/components/ui/enhanced-pdf-viewer'
 import { getBillPDFUrl, getBillSourceReferences, getBillSections } from '@/lib/pdf-storage'
 import { Dialog, DialogContent, DialogHeader, DialogTitle } from '@/components/ui/dialog'
 import { EnhancedImpactCard, PersonalImpact } from '@/components/ui/enhanced-impact-card'
 import { generatePersonalizedImpacts } from '@/lib/analysis-engine'
-=======
 import { SentimentFeedback } from '@/components/feedback/SentimentFeedback'
 import RepresentativeContact from '@/components/feedback/RepresentativeContact'
 
@@ -31,7 +29,7 @@
   details: string[]
   icon: any
 }
->>>>>>> 71990bc1
+
 
 export default function BillAnalysis() {
   const params = useParams()
