--- conflicted
+++ resolved
@@ -90,7 +90,6 @@
 
   // Load user persona for personalized search
   useEffect(() => {
-<<<<<<< HEAD
     const loadUserPersona = async () => {
       if (user) {
         const persona = await personaUtils.getPersona(user.id)
@@ -232,39 +231,6 @@
       setRadarLoading(false)
     }
   }
-=======
-    loadMessages()
-  }, [filter])
-
-  const loadMessages = async () => {
-    setLoading(true)
-    
-    try {
-      // Get a mock user ID for now (in a real app, this would come from auth)
-      const mockUserId = 'user-123'
-      
-      const params = new URLSearchParams({
-        userId: mockUserId,
-        ...(filter !== 'all' && { sentiment: filter })
-      })
-      
-      const response = await fetch(`/api/feed-messages?${params}`)
-      const data = await response.json()
-      
-      if (data.success) {
-        setMessages(data.messages)
-      } else {
-        console.error('Failed to load messages:', data.error)
-        setMessages([])
-      }
-    } catch (error) {
-      console.error('Error loading messages:', error)
-      setMessages([])
-    } finally {
-      setLoading(false)
-    }
-  }
->>>>>>> 374e41aa
 
   // Handle message signing
   const handleSignMessage = (message: FeedMessage) => {
@@ -278,7 +244,6 @@
     }
 
     try {
-<<<<<<< HEAD
       // Get auth token if available
       const authHeaders: any = { 'Content-Type': 'application/json' }
       if (user) {
@@ -290,26 +255,14 @@
       }
 
       const response = await fetch('/api/sign-representative-message', {
-=======
-      // Get a mock user ID for now (in a real app, this would come from auth)
-      const mockUserId = 'user-123'
-      
-      const response = await fetch('/api/feed-messages', {
->>>>>>> 374e41aa
         method: 'POST',
         headers: authHeaders,
         body: JSON.stringify({
           messageId: showSigningModal.id,
           userId: mockUserId,
           userName: userName.trim(),
-<<<<<<< HEAD
           userEmail: userEmail.trim()
         })
-=======
-          userEmail: userEmail.trim(),
-          location: 'Denver, CO' // Mock location
-        }),
->>>>>>> 374e41aa
       })
 
       if (!response.ok) {
@@ -336,9 +289,6 @@
         setShowSigningModal(null)
         setUserName('')
         setUserEmail('')
-<<<<<<< HEAD
-        alert('✅ Message signed successfully!')
-=======
         
         let alertMessage = '✅ Message signed successfully!'
         if (data.thresholdReached) {
@@ -346,7 +296,6 @@
         }
         
         alert(alertMessage)
->>>>>>> 374e41aa
       }
     } catch (error) {
       console.error('Error signing message:', error)
