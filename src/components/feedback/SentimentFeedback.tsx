--- conflicted
+++ resolved
@@ -11,29 +11,20 @@
   userId?: string
   billId?: string
   onFeedbackChange?: (sentiment: 'positive' | 'negative' | null) => void
-<<<<<<< HEAD
-  billId?: string
   sectionId?: string
   sectionTitle?: string
-=======
   showVoteCounts?: boolean
->>>>>>> 374e41aa
 }
 
 export function SentimentFeedback({ 
   onFeedbackSubmit, 
   className,
   userId,
-<<<<<<< HEAD
   onFeedbackChange,
   billId,
   sectionId,
-  sectionTitle
-=======
-  billId,
-  onFeedbackChange,
+  sectionTitle,
   showVoteCounts = false
->>>>>>> 374e41aa
 }: SentimentFeedbackProps) {
   const [sentiment, setSentiment] = useState<'positive' | 'negative' | null>(null)
   const [loading, setLoading] = useState(false)
