'use client'

import * as React from 'react'
import Link from 'next/link'
import { usePathname } from 'next/navigation'
<<<<<<< HEAD
import { Menu, X, User, FileText, Settings, Home, LogOut, ChevronDown, Download } from 'lucide-react'
=======
import { Menu, X, User, FileText, Settings, Home, LogOut, ChevronDown, Users, MessageCircle } from 'lucide-react'
>>>>>>> 71990bc1
import { Button } from '@/components/ui/button'
import { cn } from '@/lib/utils'
import { useAuthContext } from '@/lib/auth'
import { AuthModal } from '@/components/auth/AuthModal'
import { 
  DropdownMenu, 
  DropdownMenuContent, 
  DropdownMenuItem, 
  DropdownMenuLabel, 
  DropdownMenuSeparator, 
  DropdownMenuTrigger 
} from '@/components/ui/dropdown-menu'

const navigation = [
  { name: 'Home', href: '/', icon: Home },
  { name: 'Analyze', href: '/analyze', icon: FileText },
  { name: 'Feed', href: '/feed', icon: MessageCircle },
  { name: 'Representatives', href: '/representatives', icon: Users },
  { name: 'Settings', href: '/settings', icon: Settings },
]

export function Header() {
  const [mobileMenuOpen, setMobileMenuOpen] = React.useState(false)
  const pathname = usePathname()
  const { user, loading, signOut } = useAuthContext()

  const handleSignOut = async () => {
    await signOut()
  }

  return (
    <header className="sticky top-0 z-50 w-full border-b bg-white/95 backdrop-blur supports-[backdrop-filter]:bg-white/60">
      <div className="container mx-auto flex h-16 items-center justify-between">
        {/* Logo */}
        <Link href="/" className="flex items-center space-x-2">
          <div className="h-8 w-8 rounded-lg bg-gradient-to-r from-blue-600 to-indigo-600 flex items-center justify-center">
            <span className="text-white font-bold text-sm">P</span>
          </div>
          <span className="text-xl font-bold">Polisee</span>
        </Link>

        {/* Desktop Navigation */}
        <nav className="hidden md:flex items-center space-x-1">
          {navigation.map((item) => {
            const Icon = item.icon
            const isActive = pathname === item.href || (item.href === '/analyze' && pathname.startsWith('/persona'))
            return (
              <Link
                key={item.name}
                href={item.href}
                className={cn(
                  'flex items-center space-x-2 px-3 py-2 rounded-md text-sm font-medium transition-colors',
                  isActive
                    ? 'bg-blue-50 text-blue-600'
                    : 'text-gray-600 hover:text-gray-900 hover:bg-gray-50'
                )}
              >
                <Icon className="h-4 w-4" />
                <span>{item.name}</span>
              </Link>
            )
          })}
          <Link 
            href="/scraper" 
            className="flex items-center space-x-2 text-gray-700 hover:text-blue-600 transition-colors"
          >
            <Download className="h-4 w-4" />
            <span>Scraper</span>
          </Link>
        </nav>

        {/* User Actions */}
        <div className="flex items-center space-x-2">
          {loading ? (
            <div className="hidden md:flex items-center space-x-2">
              <div className="animate-pulse bg-gray-200 h-8 w-16 rounded" />
              <div className="animate-pulse bg-gray-200 h-8 w-20 rounded" />
            </div>
          ) : user ? (
            <div className="hidden md:flex items-center space-x-2">
              <DropdownMenu>
                <DropdownMenuTrigger asChild>
                  <Button variant="outline" size="sm" className="flex items-center space-x-2">
                    <div className="h-6 w-6 rounded-full bg-blue-100 flex items-center justify-center">
                      <User className="h-4 w-4 text-blue-600" />
                    </div>
                    <span className="max-w-[100px] truncate">
                      {user.email?.split('@')[0]}
                    </span>
                    <ChevronDown className="h-4 w-4" />
                  </Button>
                </DropdownMenuTrigger>
                <DropdownMenuContent align="end" className="w-56">
                  <DropdownMenuLabel>My Account</DropdownMenuLabel>
                  <DropdownMenuSeparator />
                  <DropdownMenuItem asChild>
                    <Link href="/settings" className="flex items-center">
                      <Settings className="mr-2 h-4 w-4" />
                      Settings
                    </Link>
                  </DropdownMenuItem>
                  <DropdownMenuSeparator />
                  <DropdownMenuItem onClick={handleSignOut} className="text-red-600">
                    <LogOut className="mr-2 h-4 w-4" />
                    Sign Out
                  </DropdownMenuItem>
                </DropdownMenuContent>
              </DropdownMenu>
            </div>
          ) : (
            <div className="hidden md:flex items-center space-x-2">
              <AuthModal>
                <Button variant="outline" size="sm">
                  Sign In
                </Button>
              </AuthModal>
              <AuthModal defaultMode="signup">
                <Button size="sm">
                  Get Started
                </Button>
              </AuthModal>
            </div>
          )}
          
          {/* Mobile menu button */}
          <Button
            variant="ghost"
            size="sm"
            className="md:hidden"
            onClick={() => setMobileMenuOpen(!mobileMenuOpen)}
          >
            {mobileMenuOpen ? (
              <X className="h-5 w-5" />
            ) : (
              <Menu className="h-5 w-5" />
            )}
          </Button>
        </div>
      </div>

      {/* Mobile Navigation */}
      {mobileMenuOpen && (
        <div className="md:hidden">
          <div className="px-2 pt-2 pb-3 space-y-1 bg-white border-t">
            {/* Navigation Links */}
            {navigation.map((item) => {
              const Icon = item.icon
              const isActive = pathname === item.href || (item.href === '/analyze' && pathname.startsWith('/persona'))
              return (
                <Link
                  key={item.name}
                  href={item.href}
                  className={cn(
                    'flex items-center space-x-3 px-3 py-2 rounded-md text-base font-medium transition-colors',
                    isActive
                      ? 'bg-blue-50 text-blue-600'
                      : 'text-gray-600 hover:text-gray-900 hover:bg-gray-50'
                  )}
                  onClick={() => setMobileMenuOpen(false)}
                >
                  <Icon className="h-5 w-5" />
                  <span>{item.name}</span>
                </Link>
              )
            })}
            <div className="pt-4 pb-2 border-t">
              <div className="px-3 space-y-2">
                {loading ? (
                  <div className="space-y-2">
                    <div className="animate-pulse bg-gray-200 h-10 w-full rounded" />
                    <div className="animate-pulse bg-gray-200 h-10 w-full rounded" />
                  </div>
                ) : user ? (
                  <div className="space-y-2">
                    <div className="flex items-center space-x-2 px-3 py-2 bg-blue-50 rounded-md">
                      <div className="h-8 w-8 rounded-full bg-blue-100 flex items-center justify-center">
                        <User className="h-4 w-4 text-blue-600" />
                      </div>
                      <div>
                        <p className="text-sm font-medium">
                          {user.email?.split('@')[0]}
                        </p>
                        <p className="text-xs text-gray-500">
                          {user.email}
                        </p>
                      </div>
                    </div>
                    <Button 
                      variant="outline" 
                      className="w-full justify-start text-red-600"
                      onClick={handleSignOut}
                    >
                      <LogOut className="mr-2 h-4 w-4" />
                      Sign Out
                    </Button>
                  </div>
                ) : (
                  <div className="space-y-2">
                    <AuthModal>
                      <Button variant="outline" className="w-full justify-start">
                        Sign In
                      </Button>
                    </AuthModal>
                    <AuthModal defaultMode="signup">
                      <Button className="w-full justify-start">
                        Get Started
                      </Button>
                    </AuthModal>
                  </div>
                )}
              </div>
            </div>
          </div>
        </div>
      )}
    </header>
  )
} <|MERGE_RESOLUTION|>--- conflicted
+++ resolved
@@ -3,11 +3,7 @@
 import * as React from 'react'
 import Link from 'next/link'
 import { usePathname } from 'next/navigation'
-<<<<<<< HEAD
-import { Menu, X, User, FileText, Settings, Home, LogOut, ChevronDown, Download } from 'lucide-react'
-=======
-import { Menu, X, User, FileText, Settings, Home, LogOut, ChevronDown, Users, MessageCircle } from 'lucide-react'
->>>>>>> 71990bc1
+import { Menu, X, User, FileText, Settings, Home, LogOut, ChevronDown, Download, Users, MessageCircle } from 'lucide-react'
 import { Button } from '@/components/ui/button'
 import { cn } from '@/lib/utils'
 import { useAuthContext } from '@/lib/auth'
